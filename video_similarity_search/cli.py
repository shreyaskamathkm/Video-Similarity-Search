import logging
from pathlib import Path

import click
<<<<<<< HEAD
from cloudpathlib import AnyPath, S3Path

from video_similarity_search.backend.database_handler import MilvusHandler, VideoDatabase
from video_similarity_search.backend.model import model_factory
from video_similarity_search.backend.query_result_formatter import QueryResultFormatter
from video_similarity_search.backend.search import VideoSearch
from video_similarity_search.backend.video_handler import VideoHandler
from video_similarity_search.backend.video_processor import VideoProcessor
from video_similarity_search.backend.video_segment_extractor import VideoSegmentExtractor
from video_similarity_search.schema import AppConfig
=======

from video_similarity_search.backend.database_handler import MilvusDatabase, VideoToDatabase
from video_similarity_search.backend.embeddingextractor import VideoEmbeddingExtractor
from video_similarity_search.backend.model import CLIPModelProcessor
from video_similarity_search.backend.search import Search
>>>>>>> 2ce81d38

logger = logging.getLogger(__name__)


@click.group()
<<<<<<< HEAD
def cli() -> None:
    """A command-line interface for video similarity search."""
    pass


@cli.command("run_video_similarity")
@click.option(
    "--config-path",
    type=AnyPath,
    help="Path to the config file.",
)
def run_video_similarity(config_path: Path | S3Path) -> None:
    """Runs the video similarity search.

    Args:
        config_path: The path to the config file.
    """
    # Load configuration
    app_config = AppConfig.from_yaml(config_path)

    # Initialize core model
    model = model_factory(
        app_config.model_name, app_config.model_architecture, app_config.model_pretrained
    )

    # Initializes and wires up video processing components
    video_processor = VideoProcessor(model)
    video_segment_extractor = VideoSegmentExtractor()
    query_result_formatter = QueryResultFormatter(video_segment_extractor)
    video_handler = VideoHandler(video_processor, video_segment_extractor, query_result_formatter)

    # Initializes and wires up database components
    milvus_handler = MilvusHandler(
        collection_name=app_config.collection_name,
        reset_dataset=app_config.reset_dataset,
        embedding_size=model.get_embedding_length(),
    )
    video_database = VideoDatabase(
        model, video_handler, milvus_handler, frame_skip=app_config.frame_skip
    )

    # Populate the database with video embeddings
    logger.info(f"Populating database from folder: {app_config.video_folder}")
    video_database.add_videos_from_folder(Path(str(app_config.video_folder)))

    # Log information about the database content
    milvus_handler.get_all_videos_and_frame_indices()

    # Perform the search
    logger.info(f"Performing search for query: '{app_config.query}'")
    video_search = VideoSearch(model, milvus_handler)
    results = video_search.search_by_text(app_config.query)

    # Present the results
    logger.info("Displaying search results...")
    video_handler.present_query_results(results)
=======
def cli():
    pass


@click.command("video_similarity_search")
@click.option(
    "--video-folder",
    type=Path,
    required=True,
    help="Path to the folder containing videos.",
)
@click.option("--query", type=str, default="Person", help="Text query for searching videos.")
@click.option(
    "--remove_old_data", is_flag=True, help="Delete all the existing images in the database."
)
def video_similarity_search(video_folder: Path, query: str, remove_old_data: bool):
    if not video_folder.exists():
        logger.error(f"Folder {video_folder} does not exist.")
        raise ValueError(f"Folder {video_folder} does not exist.")

    # Only CLIP model is supported right now
    # Initializing the model, video handler, milvus handler, video database and search
    model = CLIPModelProcessor()
    video_handler = VideoEmbeddingExtractor(model)
    milvus_handler = MilvusDatabase(remove_old_data=remove_old_data)
    video_database = VideoToDatabase(video_handler, milvus_handler)
    video_search = Search(model, milvus_handler)

    video_database.add_files_from_folder(video_folder)
    results = video_search.search_by_text(query)
    video_handler.present_query_results(results)
    logger.info(f"Search results: {results}")


cli.add_command(video_similarity_search)
>>>>>>> 2ce81d38


if __name__ == "__main__":
    cli()<|MERGE_RESOLUTION|>--- conflicted
+++ resolved
@@ -1,8 +1,8 @@
+import logging
 import logging
 from pathlib import Path
 
 import click
-<<<<<<< HEAD
 from cloudpathlib import AnyPath, S3Path
 
 from video_similarity_search.backend.database_handler import MilvusHandler, VideoDatabase
@@ -13,19 +13,11 @@
 from video_similarity_search.backend.video_processor import VideoProcessor
 from video_similarity_search.backend.video_segment_extractor import VideoSegmentExtractor
 from video_similarity_search.schema import AppConfig
-=======
-
-from video_similarity_search.backend.database_handler import MilvusDatabase, VideoToDatabase
-from video_similarity_search.backend.embeddingextractor import VideoEmbeddingExtractor
-from video_similarity_search.backend.model import CLIPModelProcessor
-from video_similarity_search.backend.search import Search
->>>>>>> 2ce81d38
 
 logger = logging.getLogger(__name__)
 
 
 @click.group()
-<<<<<<< HEAD
 def cli() -> None:
     """A command-line interface for video similarity search."""
     pass
@@ -82,44 +74,8 @@
     # Present the results
     logger.info("Displaying search results...")
     video_handler.present_query_results(results)
-=======
-def cli():
-    pass
-
-
-@click.command("video_similarity_search")
-@click.option(
-    "--video-folder",
-    type=Path,
-    required=True,
-    help="Path to the folder containing videos.",
-)
-@click.option("--query", type=str, default="Person", help="Text query for searching videos.")
-@click.option(
-    "--remove_old_data", is_flag=True, help="Delete all the existing images in the database."
-)
-def video_similarity_search(video_folder: Path, query: str, remove_old_data: bool):
-    if not video_folder.exists():
-        logger.error(f"Folder {video_folder} does not exist.")
-        raise ValueError(f"Folder {video_folder} does not exist.")
-
-    # Only CLIP model is supported right now
-    # Initializing the model, video handler, milvus handler, video database and search
-    model = CLIPModelProcessor()
-    video_handler = VideoEmbeddingExtractor(model)
-    milvus_handler = MilvusDatabase(remove_old_data=remove_old_data)
-    video_database = VideoToDatabase(video_handler, milvus_handler)
-    video_search = Search(model, milvus_handler)
-
-    video_database.add_files_from_folder(video_folder)
-    results = video_search.search_by_text(query)
-    video_handler.present_query_results(results)
-    logger.info(f"Search results: {results}")
-
-
-cli.add_command(video_similarity_search)
->>>>>>> 2ce81d38
 
 
 if __name__ == "__main__":
+    cli()
     cli()