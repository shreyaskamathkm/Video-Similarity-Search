--- conflicted
+++ resolved
@@ -1,23 +1,12 @@
-<<<<<<< HEAD
 import numpy as np
 from PIL import Image
 
 from video_similarity_search.backend.database_handler import MilvusHandler
 from video_similarity_search.backend.model import VLMBaseModel
-=======
-import logging
-
-import numpy as np
-from PIL import Image
-
-from video_similarity_search.backend.database_handler import Database
-from video_similarity_search.backend.model import BaseModel
->>>>>>> 2ce81d38
 
 logger = logging.getLogger(__name__)
 
 
-<<<<<<< HEAD
 class VideoSearch:
     """A class for performing video search."""
 
@@ -29,7 +18,7 @@
             milvus_handler: The MilvusHandler to use for searching.
         """
         self.model = model
-        self.milvus_handler = milvus_handler
+        self.database = database
 
     def _search(self, query_embedding: np.ndarray, top_k: int = 5) -> list[tuple[str, int, float]]:
         """Performs a search using a query embedding.
@@ -37,15 +26,6 @@
         Args:
             query_embedding: The query embedding to search for.
             top_k: The number of results to return.
-=======
-class Search:
-    def __init__(self, model: BaseModel, database: Database):
-        self.model = model
-        self.database = database
-
-    def _search(self, query_embedding: np.ndarray, top_k: int = 5):
-        results = self.database.search(query_embedding=query_embedding, top_k=top_k)
->>>>>>> 2ce81d38
 
         Returns:
             A list of tuples, where each tuple contains the video name, frame index,
@@ -63,20 +43,13 @@
                 )
             matches.append(
                 (
-<<<<<<< HEAD
                     str(video_name),
                     int(frame_idx),
                     float(distance),
-=======
-                    hit["entity"].get("path"),
-                    hit["entity"].get("frame_idx"),
-                    hit["distance"],
->>>>>>> 2ce81d38
                 )
             )
         return matches
 
-<<<<<<< HEAD
     def search_by_text(self, query: str, top_k: int = 5) -> list[tuple[str, int, float]]:
         """Performs a search using a text query.
 
@@ -102,12 +75,6 @@
             A list of tuples, where each tuple contains the video name, frame index,
             and distance.
         """
-=======
-    def search_by_text(self, query: str, top_k: int = 5):
-        query_embedding = self.model.extract_text_features(query).flatten()
+        query_embedding = self.model.extract_image_features(image).flatten()
         return self._search(query_embedding=query_embedding, top_k=top_k)
-
-    def search_by_image(self, image: Image.Image, top_k: int = 5):
->>>>>>> 2ce81d38
-        query_embedding = self.model.extract_image_features(image).flatten()
         return self._search(query_embedding=query_embedding, top_k=top_k)