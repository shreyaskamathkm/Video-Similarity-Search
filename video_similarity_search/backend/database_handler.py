--- conflicted
+++ resolved
@@ -1,9 +1,5 @@
 import logging
-<<<<<<< HEAD
 import os
-=======
-from abc import ABC, abstractmethod
->>>>>>> 2ce81d38
 from pathlib import Path
 from typing import Any
 
@@ -16,21 +12,13 @@
     MilvusClient,
 )
 
-<<<<<<< HEAD
 from video_similarity_search.backend.model import VLMBaseModel
 from video_similarity_search.backend.video_handler import VideoHandler
-=======
-from video_similarity_search.backend.embeddingextractor import EmbeddingExtractor
-from video_similarity_search.backend.schema import FrameEmbeddings
-
-logger = logging.getLogger(__name__)
->>>>>>> 2ce81d38
 
 logger = logging.getLogger(__name__)
 VIDEO_SUFFIXES = ["mp4", "mov"]
 
 
-<<<<<<< HEAD
 # Base class for database operations
 class Database:
     """A base class for database operations."""
@@ -99,65 +87,17 @@
             logger.info("Connected to Milvus.")
         except Exception as e:
             logger.error(f"Error connecting to Milvus: {e}")
-=======
-class Database(ABC):
-    def __init__(self, collection_name: str, remove_old_data: bool):
-        self.remove_old_data = remove_old_data
-        self.collection_name = collection_name
-
-    @abstractmethod
-    def insert_video_embeddings(self, *args: Any, **kwargs: Any):
-        raise NotImplementedError("This should be implemented in the subclass")
-
-    @abstractmethod
-    def search(self, *args: Any, **kwargs: Any):
-        raise NotImplementedError("This should be implemented in the subclass")
-
-    @abstractmethod
-    def query(self, *args: Any, **kwargs: Any):
-        raise NotImplementedError("This should be implemented in the subclass")
-
-    @abstractmethod
-    def delete_file(self, *args: Any, **kwargs: Any):
-        raise NotImplementedError("This should be implemented in the subclass")
-
-
-class MilvusDatabase(Database):
-    def __init__(self, collection_name: str = "embeddings", remove_old_data: bool = True):
-        super().__init__(collection_name, remove_old_data)
-
-        self.search_params = {"nprobe": 128}
-        try:
-            # Initialize the client directly
-            self.client = MilvusClient(uri="http://localhost:19530", token="root:Milvus")
-            logger.info("Connected to Milvus.")
-        except Exception as e:
-            logger.info(f"Error connecting to Milvus: {e}")
->>>>>>> 2ce81d38
             raise
 
         self._create_or_get_collection()
 
-<<<<<<< HEAD
         self._create_index()
         self.client.load_collection(self.collection_name)
         logger.info(f"Collection '{self.collection_name}' loaded into memory.")
-=======
-        # Create index if it doesn't exist
-        self._create_index()
-        # Load collection after initialization
-        self.client.load_collection(self.collection_name)
-        logger.info(f"Collection '{self.collection_name}' loaded into memory.")
-
-    def _create_or_get_collection(self):
-        if self.client.has_collection(self.collection_name) and self.remove_old_data:
-            self.client.drop_collection(self.collection_name)
->>>>>>> 2ce81d38
 
     def _create_or_get_collection(self) -> None:
         """Creates a new collection or gets an existing one."""
         if self.client.has_collection(self.collection_name):
-<<<<<<< HEAD
             if self.reset_dataset:
                 self.client.drop_collection(self.collection_name)
             else:
@@ -166,14 +106,6 @@
                         Set reset_dataset=True to create a new one instead."
                 )
 
-=======
-            logger.warning(f"Collection '{self.collection_name}' already exists.")
-            self.client.load_collection(self.collection_name)
-            return
-            # raise RuntimeError(
-            #     f"Collection {self.collection_name} already exists. Set remove_old_data=True to create a new one instead."
-            # )
->>>>>>> 2ce81d38
         # Check if the collection exists without 'using'
         if not self.client.has_collection(self.collection_name):
             # Define schema for the collection
@@ -201,6 +133,7 @@
             # Create the collection
             self.client.create_collection(collection_name=self.collection_name, schema=schema)
             logger.info(f"Collection '{self.collection_name}' created.")
+            logger.info(f"Collection '{self.collection_name}' created.")
 
     def _create_index(self) -> None:
         """Creates an index for the 'embedding' field."""
@@ -217,8 +150,8 @@
 
         self.client.create_index(collection_name=self.collection_name, index_params=index_params)
         logger.info(f"Index created for '{self.collection_name}'.")
-
-<<<<<<< HEAD
+        logger.info(f"Index created for '{self.collection_name}'.")
+
     def save_embeddings(
         self, video_path: str, embeddings: np.ndarray, frame_indices: list[int]
     ) -> None:
@@ -237,14 +170,6 @@
             raise ValueError(
                 f"Embeddings should have {self.embedding_size} dimensions, \
                 but got {embeddings.shape[1]}"
-=======
-    def insert_video_embeddings(self, path: str, embeddings: FrameEmbeddings):
-        if not isinstance(embeddings.embeddings, np.ndarray):
-            raise ValueError("Embeddings should be a numpy ndarray")
-        if embeddings.embeddings.shape[1] != 512:
-            raise ValueError(
-                f"Embeddings should have 512 dimensions, but got {embeddings.embeddings.shape[1]}"
->>>>>>> 2ce81d38
             )
         if not isinstance(path, str):
             path = str(path)
@@ -265,12 +190,9 @@
             # collection = Collection(name=self.collection_name)
             self.client.insert(collection_name=self.collection_name, data=data)
             logger.info(f"Inserted {len(data)} records into '{self.collection_name}'.")
-        except Exception as e:
-<<<<<<< HEAD
+            logger.info(f"Inserted {len(data)} records into '{self.collection_name}'.")
+        except Exception as e:
             logger.error(f"Error saving embeddings: {e}")
-=======
-            logger.info(f"Error saving embeddings: {e}")
->>>>>>> 2ce81d38
             raise
 
     def search(self, query_embedding: Any, top_k: int = 5) -> list[list[dict]]:
@@ -292,6 +214,7 @@
         try:
             # Ensure the collection is loaded
             self.client.load_collection(self.collection_name)
+            logger.info(f"Collection '{self.collection_name}' loaded into memory.")
             logger.info(f"Collection '{self.collection_name}' loaded into memory.")
 
             # Perform the search
@@ -304,11 +227,7 @@
                 output_fields=["path", "frame_idx"],
             )
         except Exception as e:
-<<<<<<< HEAD
             logger.error(f"Error during search: {e}")
-=======
-            logger.info(f"Error during search: {e}")
->>>>>>> 2ce81d38
             raise
 
     def query(self, expr: str) -> list[dict[str, Any]]:
@@ -319,7 +238,6 @@
             A list of query results.
         """
         result = self.client.query(collection_name=self.collection_name, filter=expr)
-<<<<<<< HEAD
         logger.info(result)
         return result
 
@@ -433,62 +351,4 @@
         """
         paths = [path for i in VIDEO_SUFFIXES for path in folder_path.glob("*." + i)]
         for video_path in paths:
-            self.add_video_to_database(video_path.resolve())
-=======
-        logger.debug(result)
-        return result
-
-    def video_exists(self, path: Path) -> bool:
-        # Implement the logic to check if the video exists in the database
-        # This is just a placeholder implementation
-        # query =
-        # results = self.client.search(
-        #     collection_name=self.collection_name,
-        #     data=[str(path)],
-        #     anns_field="path",
-        #     # param={"metric_type": "COSINE", "params": {"nprobe": 10}},
-        #     limit=1,
-        #     filter=query,
-        # )
-        results = self.query(f'path == "{str(path)}"')
-        return len(results) > 0
-
-    def delete_file(self, video_name: str):
-        try:
-            collection = Collection(name=self.collection_name)
-            collection.delete(expr=f"path == '{video_name}'")
-            logger.info(f"Deleted video '{video_name}' from '{self.collection_name}'.")
-        except Exception as e:
-            logger.info(f"Error deleting video: {e}")
-            raise
-
-
-class ModalityToDatabase(ABC):
-    def __init__(self, embeddings_extractor: EmbeddingExtractor, database: Database):
-        self.embeddings_extractor = embeddings_extractor
-        self.database = database
-
-    @abstractmethod
-    def add_files_from_folder(self, *args, **kwargs):
-        raise NotImplementedError("This should be implemented in the subclass")
-
-
-class VideoToDatabase(ModalityToDatabase):
-    def __init__(self, embeddings_extractor: EmbeddingExtractor, database: Database):
-        super().__init__(embeddings_extractor, database)
-
-    def _add_video_to_database(self, path: Path):
-        # Check if the video is already in the database
-        if self.database.video_exists(path):
-            logger.info(f"Video {path.name} already exists in the database.")
-            return
-        frame_embeddings = self.embeddings_extractor.extract_embeddings(path)
-
-        self.database.insert_video_embeddings(path, frame_embeddings)
-        logger.info(f"Video {path.name} added to the database.")
-
-    def add_files_from_folder(self, folder_path: Path):
-        paths = [path for i in VIDEO_SUFFIXES for path in folder_path.glob("*." + i)]
-        for video_path in paths:
-            self._add_video_to_database(video_path.resolve())
->>>>>>> 2ce81d38
+            self.add_video_to_database(video_path.resolve())